--- conflicted
+++ resolved
@@ -18,15 +18,7 @@
     "Programming Language :: Python :: 3.11",
     "Typing :: Typed",
 ]
-<<<<<<< HEAD
-dependencies = ["fpdf2==2.4.2", "pillow==11.0.0", "typing_extensions"]
-dynamic = ["version"]
-
-[tool.setuptools.dynamic]
-version = { attr = "word_search_generator.__version__" }
-=======
-dependencies = ["fpdf2==2.7.8", "Pillow==10.3.0", "rich==13.6.0"]
->>>>>>> 3c703a64
+dependencies = ["fpdf2==2.7.8", "Pillow==11.0.0", "rich==13.6.0"]
 
 [project.urls]
 homepage = "https://github.com/joshbduncan/word-search-generator"
