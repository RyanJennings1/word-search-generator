"""
    Word Search
    -----------
    Generate Word Search puzzles with Python.
    -----------
    :copyright: (c) 2024 Josh Duncan.
    :license: MIT, see LICENSE for more details.
"""

<<<<<<< HEAD
__app_name__ = "word-search"
__version__ = "3.5.1"


import json
from pathlib import Path
from typing import TYPE_CHECKING, Any, Dict, Iterable, List, Set, Tuple

from . import export, generate, utils
from .config import (
    ACTIVE,
    INACTIVE,
    max_puzzle_size,
    max_puzzle_words,
    min_puzzle_size,
    min_puzzle_words,
)
from .mask import CompoundMask, Mask
from .word import Direction, KeyInfo, KeyInfoJson

if TYPE_CHECKING:  # pragma: no cover
    from .word import Wordlist

Puzzle = List[List[str]]
DirectionSet = Set[Direction]
Key = Dict[str, KeyInfo]
KeyJson = Dict[str, KeyInfoJson]


class PuzzleNotGeneratedError(Exception):
    """For when a puzzle has yet to be generated."""

    pass


class PuzzleSizeError(Exception):
    """For when the length of each provided word is > `WordSearch.size`."""

    pass


class MissingWordError(Exception):
    """For when a `WordSearch` object cannot place all of its words."""

    pass


class WordSearch:
    """This class represents a WordSearch object."""

    def __init__(
        self,
        words: str | None = None,
        level: int | str | None = None,
        size: int | None = None,
        secret_words: str | None = None,
        secret_level: int | str | None = None,
        *,
        include_all_words: bool = False,
    ):
        """Initialize a Word Search puzzle.

        Args:
            words (Optional[str], optional): A string of words separated by spaces,
                commas, or new lines. Will be trimmed if more. Defaults to None.
            level (Optional[Union[int, str]], optional): Difficulty level or potential
                word directions. Defaults to 2.
            size (Optional[int], optional): Puzzle size. Defaults to None.
            secret_words (Optional[str], optional): A string of words separated by
                spaces, commas, or new lines. Words will be 'secret' meaning they
                will not be included in the word list. Defaults to None.
            secret_level (Optional[Union[int, str]], optional): Difficulty level or
                potential word directions for 'secret' words. Defaults to None.
            include_all_words (bool, optional): Raises an error when _generate()
                cannot place all the words.  Secret words are not included in this
                check.
        """

        # setup puzzle
        self._puzzle: Puzzle = []
        self._size: int = 0
        self._masks: list[Any] = []
        self._mask: Puzzle = []
        self.force_all_words: bool = include_all_words

        # setup words
        self._words: Wordlist = set()
        # in case of dupes, add secret words first so they are overwritten
        if secret_words:
            self._process_input(secret_words, "add", True)
        if words:
            self._process_input(words, "add")

        # determine valid directions
        self._directions: DirectionSet = (
            utils.validate_level(level) if level else utils.validate_level(2)
        )
        self._secret_directions: DirectionSet = (
            utils.validate_level(secret_level) if secret_level else self.directions
        )

        if size:
            if not isinstance(size, int):
                raise TypeError("Size must be an integer.")
            if not min_puzzle_size <= size <= max_puzzle_size:
                raise ValueError(
                    f"Puzzle size must be >= {min_puzzle_size}"
                    + f" and <= {max_puzzle_size}."
                )
            self._size = size
        if self.words:
            self._size = utils.calc_puzzle_size(self._words, self._directions, size)
            self._generate()

    # **************************************************** #
    # ******************** PROPERTIES ******************** #
    # **************************************************** #

    @property
    def words(self) -> Wordlist:
        """The current puzzle words."""
        return set(self._words)

    @property
    def placed_words(self) -> Wordlist:
        """The current puzzle words."""
        return {word for word in self._words if word.placed}

    @property
    def hidden_words(self) -> Wordlist:
        """The current puzzle words."""
        return {word for word in self._words if not word.secret}

    @property
    def placed_hidden_words(self) -> Wordlist:
        """The current puzzle words."""
        return {word for word in self.hidden_words if word.placed}

    @property
    def secret_words(self) -> Wordlist:
        """The current secret puzzle words."""
        return {word for word in self._words if word.secret}

    @property
    def placed_secret_words(self) -> Wordlist:
        """The current secret puzzle words."""
        return {word for word in self.secret_words if word.placed}

    @property
    def puzzle(self) -> Puzzle:
        """The current puzzle state."""
        return self._puzzle

    @property
    def solution(self) -> None:
        """Solution to the current puzzle state."""
        self.show(solution=True)

    @property
    def mask(self) -> Puzzle:
        """The current puzzle state."""
        return self._mask

    @property
    def masks(self) -> list[Mask]:
        """Puzzle masking status."""
        return self._masks

    @property
    def masked(self) -> bool:
        """Puzzle masking status."""
        return bool(self.masks)

    @property
    def bounding_box(self) -> tuple[tuple[int, int], tuple[int, int]]:
        """Bounding box of the active puzzle area as a rectangle defined
        by a Tuple of (top-left edge as x, y, bottom-right edge as x, y)"""
        return utils.find_bounding_box(self.mask)

    @property
    def cropped_puzzle(self) -> Puzzle:
        """The current puzzle state cropped to the mask."""
        min_x, min_y = self.bounding_box[0]
        max_x, max_y = self.bounding_box[1]
        return [list(row[min_x : max_x + 1]) for row in self.puzzle[min_y : max_y + 1]]

    @property
    def key(self) -> Key:
        """The current puzzle answer key (1-based) based from
        Position(0, 0) of the entire puzzle (not masked area)."""
        return {word.text: word.key_info for word in self.placed_words}

    @property
    def json(self) -> str:
        """The current puzzle, words, and answer key in JSON."""
        if not self.key:
            return json.dumps({})
        return json.dumps(
            {
                "puzzle": self.cropped_puzzle,
                "words": [word.text for word in self.placed_words],
                "key": {
                    word.text: word.key_info_json for word in self.words if word.placed
                },
            }
        )

    @property
    def unplaced_hidden_words(self) -> Wordlist:
        return self.hidden_words - self.placed_hidden_words

    @property
    def unplaced_secret_words(self) -> Wordlist:
        return self.secret_words - self.placed_secret_words

    # ********************************************************* #
    # ******************** GETTERS/SETTERS ******************** #
    # ********************************************************* #

    @property
    def directions(self) -> DirectionSet:
        """Valid directions for puzzle words."""
        return self._directions

    @directions.setter
    def directions(self, val: int | str | Iterable[str]):
        """Possible directions for puzzle words.

        Args:
            val (Union[int, str, Iterable[str]]): Either a preset puzzle level (int),
            cardinal directions as a comma separated string, or an iterable
            of valid directions from the Direction object.
        """
        self._directions = utils.validate_level(val)
        self._generate()

    def _set_level(self, val: int) -> None:
        """Set valid puzzle directions to a predefined level set.
        Here for backward compatibility."""
        if not isinstance(val, int):
            raise TypeError("Level must be an integer.")
        self._directions = utils.validate_level(val)

    def _get_level(self) -> DirectionSet:
        """Return valid puzzle directions. Here for backward compatibility."""
        return self.directions

    level = property(_get_level, _set_level, None, "Numeric setter for the level.")

    @property
    def secret_directions(self) -> DirectionSet:
        """Valid directions for secret puzzle words."""
        return self._secret_directions

    @secret_directions.setter
    def secret_directions(self, val: int | str | Iterable[str]):
        """Possible directions for secret puzzle words.

        Args:
            val (Union[int, str, Iterable[str]]): Either a preset puzzle level (int),
            valid cardinal directions as a comma separated string, or an iterable
            of valid cardinal directions.
        """
        self._secret_directions = utils.validate_level(val)
        self._generate()

    @property
    def size(self) -> int:
        """Size (in characters) of the word search puzzle."""
        return self._size

    @size.setter
    def size(self, val: int):
        """Set the puzzle size. All puzzles are square.

        Args:
            val (int): Size in grid squares (characters).

        Raises:
            TypeError: Must be an integer.
            ValueError: Must be greater than `config.min_puzzle_size` and
            less than `config.max_puzzle_size`.
        """
        if not isinstance(val, int):
            raise TypeError("Size must be an integer.")
        if not min_puzzle_size <= val <= max_puzzle_size:
            raise ValueError(
                f"Puzzle size must be >= {min_puzzle_size}"
                + f" and <= {max_puzzle_size}."
            )
        if self.size != val:
            self._size = val
            self._reapply_masks()
            self._generate()

    @property
    def cropped_size(self) -> Tuple[int, int]:
        """Size (in characters) of `self.cropped_puzzle` as a (width, height) tuple."""
        return (len(self.cropped_puzzle[0]), len(self.cropped_puzzle))

    # ************************************************* #
    # ******************** METHODS ******************** #
    # ************************************************* #

    def random_words(
        self,
        count: int,
        action: str = "REPLACE",
        secret: bool = False,
        reset_size: bool = False,
    ) -> None:
        """Add `count` randomly generated words to the puzzle.

        Args:
            count (int): Count of random words to add.
            action (str): Should the random words be added ("ADD") to the current
                wordlist or should they replace ("REPLACE") the current wordlist.
                Defaults to "REPLACE".
            secret (bool, optional): Should the new words
                be secret. Defaults to False.
            reset_size (bool, optional): Reset the puzzle
                size based on the updated words. Defaults to False.

        Raises:
            TypeError: Must be an integer.
            ValueError: Must be greater than `config.min_puzzle_words` and
            less than `config.max_puzzle_words`.
        """
        if not isinstance(count, int):
            raise TypeError("Size must be an integer.")
        if not min_puzzle_words <= count <= max_puzzle_words:
            raise ValueError(
                f"Requested random words must be >= {min_puzzle_words}"
                + f" and <= {max_puzzle_words}."
            )
        if not isinstance(action, str):
            raise TypeError("Action must be a string.")
        if action.upper() not in ["ADD", "REPLACE"]:
            raise ValueError("Action must be either 'ADD' or 'REPLACE'.")
        if action.upper() == "ADD":
            self.add_words(
                ",".join(utils.get_random_words(count)),
                secret=secret,
                reset_size=reset_size,
            )
        else:
            self.replace_words(
                ",".join(utils.get_random_words(count)),
                secret=secret,
                reset_size=reset_size,
            )

    def show(self, solution: bool = False, hide_fillers: bool = False) -> None:
        """Show the current puzzle with or without the solution.

        Args:
            solution (bool, optional): Highlight the puzzle solution. Defaults to False.
            hide_fillers (bool, optional): Hide all filler letters so only the solution
                is shown. Overrides `solution`. Defaults to False.
        """
        if self.key:
            print(utils.format_puzzle_for_show(self, solution, hide_fillers))
        else:
            print("Empty puzzle.")

    def save(
        self,
        path: str | Path,
        format: str = "PDF",
        solution: bool = False,
    ) -> str:
        """Save the current puzzle to a file.

        Args:
            path (Union[str, Path]): File save path.
            format (str, optional): Type of file to save ("CSV", "JSON", "PDF").
                Defaults to "PDF".
            solution (bool, optional): Include solution with the saved file.
                For CSV and JSON files, only placed word characters will be included.
                For PDF, a separate solution page will be included with word
                characters highlighted in red. Defaults to False.

        Returns:
            str: Final save path of the file.
        """
        if not self.key:
            raise AttributeError("No puzzle data to save.")
        if format.upper() not in ["CSV", "JSON", "PDF"]:
            raise ValueError('Save file format must be either "CSV", "JSON", or "PDF".')
        # convert strings to PATH object
        if isinstance(path, str):
            path = Path(path)
        # write the file
        if format.upper() == "CSV":
            saved_file = export.write_csv_file(path, self, solution)
        elif format.upper() == "JSON":
            saved_file = export.write_json_file(path, self, solution)
        else:
            saved_file = export.write_pdf_file(path, self, solution)
        # return saved file path
        return str(saved_file)

    def reset_size(self):
        """Reset the puzzle size to the default setting
        (based on longest word length and total words)."""
        self.size = utils.calc_puzzle_size(self._words, self._directions)
        self._generate()

    # *************************************************************** #
    # ******************** PROCESSING/GENERATION ******************** #
    # *************************************************************** #

    def _generate(self, fill_puzzle: bool = True) -> None:
        """Generate the puzzle grid."""
        # if an empty puzzle object is created then the `random_words()` method
        # is called set the calculate an appropriate puzzle size
        if not self.size:
            self.reset_size()
        self._puzzle = utils.build_puzzle(self.size, "")
        min_word_length = (
            min([len(word.text) for word in self.words]) if self.words else self.size
        )
        if self.size and self.size < min_word_length:
            raise PuzzleSizeError
        for word in self.words:
            word.remove_from_puzzle()
        if not self.mask or len(self.mask) != self.size:
            self._mask = utils.build_puzzle(self.size, ACTIVE)
        if fill_puzzle:
            self._fill_puzzle()
        if self.force_all_words and self.unplaced_hidden_words:
            raise MissingWordError("All words could not be placed in the puzzle.")

    def _fill_puzzle(self) -> None:
        if self.words:
            generate.fill_words(self)
        if self.key:
            generate.fill_blanks(self)

    def _process_input(self, words: str, action: str = "add", secret: bool = False):
        if secret:
            clean_words = utils.cleanup_input(words, secret=True)
        else:
            clean_words = utils.cleanup_input(words)

        if action == "add":
            # remove all new words first so any updates are reflected in the word list
            self._words.symmetric_difference_update(clean_words)
            self._words.update(clean_words)
        if action == "remove":
            self._words.difference_update(clean_words)
        if action == "replace":
            self._words.clear()
            self._words.update(clean_words)

    def add_words(
        self, words: str, secret: bool = False, reset_size: bool = False
    ) -> None:
        """Add words to the puzzle.

        Args:
            words (str): Words to add.
            secret (bool, optional): Should the new words
                be secret. Defaults to False.
            reset_size (bool, optional): Reset the puzzle
                size based on the updated words. Defaults to False.
        """
        self._process_input(words, "add", secret)
        if reset_size:
            self.reset_size()
        self._generate()

    def remove_words(self, words: str, reset_size: bool = False) -> None:
        """Remove words from the puzzle.

        Args:
            words (str): Words to remove.
            reset_size (bool, optional): Reset the puzzle
                size based on the updated words. Defaults to False.
        """
        self._process_input(words, "remove")
        if reset_size:
            self.reset_size()
        self._generate()

    def replace_words(
        self, words: str, secret: bool = False, reset_size: bool = False
    ) -> None:
        """Replace all words from the puzzle.

        Args:
            words (str): Words to add.
            secret (bool, optional): Should the new words
                be secret. Defaults to False.
            reset_size (bool, optional): Reset the puzzle
                size based on the updated words. Defaults to False.
        """
        self._process_input(words, "replace", secret)
        if reset_size:
            self.reset_size()
        self._generate()

    # ************************************************* #
    # ******************** MASKING ******************** #
    # ************************************************* #

    def apply_mask(self, mask: Mask) -> None:
        """Apply a singular mask object to the puzzle."""
        if not self.puzzle:
            raise PuzzleNotGeneratedError(
                "Puzzle not yet generated. Be sure to add puzzle `words` \
or set the puzzle `size` before applying a mask."
            )
        if not isinstance(mask, (Mask, CompoundMask)):
            raise TypeError("Please provide a Mask object.")
        if mask.puzzle_size != self.size:
            mask.generate(self.size)
        for y in range(self.size):
            for x in range(self.size):
                if mask.method == 1:
                    if mask.mask[y][x] == ACTIVE and self.mask[y][x] == ACTIVE:
                        self.mask[y][x] = ACTIVE
                    else:
                        self.mask[y][x] = INACTIVE
                elif mask.method == 2:
                    if mask.mask[y][x] == ACTIVE:
                        self.mask[y][x] = ACTIVE
                else:
                    if mask.mask[y][x] == ACTIVE:
                        self.mask[y][x] = INACTIVE
        # add mask to puzzle instance for later reference
        if mask not in self.masks:
            self.masks.append(mask)
        # fill in the puzzle
        self._generate()

    def apply_masks(self, masks: Iterable[Mask]) -> None:
        """Apply a group of masks to the puzzle."""
        for mask in masks:
            self.apply_mask(mask)

    def show_mask(self) -> None:
        """Show the current puzzle mask."""
        if self.masked:
            for row in self.mask:
                print(" ".join(row))
        else:
            print("Empty mask.")

    def invert_mask(self) -> None:
        """Invert the current puzzle mask. Has no effect on the
        actual mask(s) found in `WordSearch.mask`."""
        self._mask = [
            [ACTIVE if c == INACTIVE else INACTIVE for c in row] for row in self.mask
        ]
        self._generate()

    def flip_mask_horizontal(self) -> None:
        """Flip the current puzzle mask along the vertical axis (left to right).
        Has no effect on the actual mask(s) found in `WordSearch.mask`."""
        self._mask = [r[::-1] for r in self.mask]
        self._generate()

    def flip_mask_vertical(self) -> None:
        """Flip the current puzzle mask along the horizontal axis (top to bottom).
        Has no effect on the actual mask(s) found in `WordSearch.mask`."""
        self._mask = self.mask[::-1]
        self._generate()

    def transpose_mask(self) -> None:
        """Interchange each row with the corresponding column
        of the current puzzle mask. Has no effect on the actual
        mask(s) found in `WordSearch.mask`."""
        self._mask = list(map(list, zip(*self.mask)))
        self._generate()
=======
__all__ = [
    "__version__",
    "WordSearch",
]
>>>>>>> 85527879

from rich.traceback import install

from .word_search.word_search import WordSearch  # noqa: F401c

install(show_locals=True)


def __getattr__(name: str) -> str:
    """Lazily get the version when needed."""

    if name == "__version__":
        from importlib.metadata import version

        return version("word_search_generator")
    raise AttributeError(f"module {__name__!r} has no attribute {name!r}")<|MERGE_RESOLUTION|>--- conflicted
+++ resolved
@@ -7,7 +7,6 @@
     :license: MIT, see LICENSE for more details.
 """
 
-<<<<<<< HEAD
 __app_name__ = "word-search"
 __version__ = "3.5.1"
 
@@ -582,26 +581,4 @@
         of the current puzzle mask. Has no effect on the actual
         mask(s) found in `WordSearch.mask`."""
         self._mask = list(map(list, zip(*self.mask)))
-        self._generate()
-=======
-__all__ = [
-    "__version__",
-    "WordSearch",
-]
->>>>>>> 85527879
-
-from rich.traceback import install
-
-from .word_search.word_search import WordSearch  # noqa: F401c
-
-install(show_locals=True)
-
-
-def __getattr__(name: str) -> str:
-    """Lazily get the version when needed."""
-
-    if name == "__version__":
-        from importlib.metadata import version
-
-        return version("word_search_generator")
-    raise AttributeError(f"module {__name__!r} has no attribute {name!r}")+        self._generate()